--- conflicted
+++ resolved
@@ -55,15 +55,9 @@
     private $image_importer;
     
     /**
-<<<<<<< HEAD
-     * Media deduplicator instance
-     */
-    private $media_deduplicator;
-=======
      * Agency manager instance
      */
     private $agency_manager;
->>>>>>> d38bae5c
     
     /**
      * Current import session ID
@@ -88,13 +82,8 @@
         // 🖼️ INITIALIZE IMAGE IMPORTER v1.0
         $this->image_importer = new RealEstate_Sync_Image_Importer($this->logger);
         
-<<<<<<< HEAD
-        // 🆕 INITIALIZE MEDIA DEDUPLICATOR
-        $this->media_deduplicator = new RealEstate_Sync_Media_Deduplicator();
-=======
         // 🏢 INITIALIZE AGENCY MANAGER v1.0
         $this->agency_manager = new RealEstate_Sync_Agency_Manager();
->>>>>>> d38bae5c
         
         $this->init_importer();
     }
@@ -721,8 +710,8 @@
             'image_count' => count($gallery)
         ]);
         
-        // 🆕 ENHANCED: Use Media Deduplicator for optimized image processing
-        $image_result = $this->process_gallery_with_deduplication($post_id, $gallery);
+        // 🖼️ ENHANCED: Use Image Importer v1.0 for complete image processing
+        $image_result = $this->image_importer->process_property_images($post_id, $gallery);
         
         if ($image_result['success']) {
             $stats = $image_result['stats'];
@@ -734,9 +723,6 @@
                 'failed' => $stats['failed_images'],
                 'featured_set' => $stats['featured_images_set'] > 0
             ]);
-            
-            // 🔧 GALLERY FIX: Apply WpResidence compatibility fixes
-            $this->apply_wpresidence_gallery_fixes($post_id, $image_result);
             
             // Update stats in main importer
             $this->stats['gallery_images_downloaded'] = ($this->stats['gallery_images_downloaded'] ?? 0) + $stats['downloaded_images'];
@@ -989,170 +975,4 @@
             ]
         ];
     }
-    
-    /**
-     * 🔧 Apply WpResidence Gallery Fixes - CRITICAL COMPATIBILITY
-     * 
-     * Fixes the 3 critical issues found via Property Comparison:
-     * 1. Gallery format: Convert comma string to serialized array
-     * 2. Slider type: Set local_pgpr_slider_type = "global"
-     * 3. Image attach: Set image_to_attach with correct format
-     */
-    private function apply_wpresidence_gallery_fixes($post_id, $image_result) {
-        $this->logger->log('🔧 GALLERY FIX: Applying WpResidence compatibility fixes', 'info', [
-            'post_id' => $post_id
-        ]);
-        
-        // Get current gallery meta (comma string format)
-        $gallery_meta = get_post_meta($post_id, 'wpestate_property_gallery', true);
-        
-        if (!empty($gallery_meta) && is_string($gallery_meta)) {
-            // 🔧 FIX 1: Convert comma string to serialized array
-            $gallery_ids = array_filter(explode(',', $gallery_meta));
-            
-            if (!empty($gallery_ids)) {
-                // Create serialized array format: a:N:{i:0;s:4:"ID1";i:1;s:4:"ID2";...}
-                $serialized_array = array();
-                foreach ($gallery_ids as $index => $id) {
-                    $serialized_array[$index] = trim($id);
-                }
-                
-                // Update with serialized format
-                update_post_meta($post_id, 'wpestate_property_gallery', $serialized_array);
-                
-                $this->logger->log('🔧 FIX 1: Gallery format converted to serialized array', 'info', [
-                    'post_id' => $post_id,
-                    'from' => $gallery_meta,
-                    'to' => 'serialized_array[' . count($gallery_ids) . ']',
-                    'ids' => $gallery_ids
-                ]);
-                
-                // 🔧 FIX 3: Set image_to_attach with trailing comma
-                $image_to_attach = implode(',', $gallery_ids) . ',';
-                update_post_meta($post_id, 'image_to_attach', $image_to_attach);
-                
-                $this->logger->log('🔧 FIX 3: image_to_attach set with trailing comma', 'info', [
-                    'post_id' => $post_id,
-                    'image_to_attach' => $image_to_attach
-                ]);
-            }
-        }
-        
-        // 🔧 FIX 2: Set slider type to "global"
-        update_post_meta($post_id, 'local_pgpr_slider_type', 'global');
-        
-        $this->logger->log('🔧 FIX 2: local_pgpr_slider_type set to global', 'info', [
-            'post_id' => $post_id
-        ]);
-        
-        // 🔧 ADDITIONAL FIXES: Set other missing meta fields found in comparison
-        $additional_fixes = [
-            'property_theme_slider' => '0',
-            'page_header_image_full_screen' => 'no',
-            'page_header_image_back_type' => 'cover'
-        ];
-        
-        foreach ($additional_fixes as $meta_key => $meta_value) {
-            update_post_meta($post_id, $meta_key, $meta_value);
-        }
-        
-        $this->logger->log('🔧 GALLERY FIXES COMPLETE: All WpResidence compatibility fixes applied', 'info', [
-            'post_id' => $post_id,
-            'fixes_applied' => [
-                'gallery_format' => 'comma_string_to_serialized_array',
-                'slider_type' => 'global',
-                'image_to_attach' => 'with_trailing_comma',
-                'additional_meta' => count($additional_fixes)
-            ]
-        ]);
-    }
-    
-    /**
-     * 🆕 Process gallery with Media Deduplicator
-     * 
-     * @param int $post_id WordPress post ID
-     * @param array $gallery Gallery data from XML
-     * @return array Processing results
-     */
-    private function process_gallery_with_deduplication($post_id, $gallery) {
-        if (empty($gallery)) {
-            return ['success' => true, 'stats' => ['downloaded_images' => 0, 'skipped_images' => 0, 'failed_images' => 0, 'featured_images_set' => 0]];
-        }
-        
-        $this->logger->log('🆕 Processing gallery with Media Deduplicator', 'info', [
-            'post_id' => $post_id,
-            'image_count' => count($gallery)
-        ]);
-        
-        $stats = [
-            'downloaded_images' => 0,
-            'skipped_images' => 0,
-            'failed_images' => 0,
-            'featured_images_set' => 0,
-            'deduplication_saves' => 0
-        ];
-        
-        $gallery_ids = [];
-        $featured_image_id = null;
-        
-        foreach ($gallery as $index => $image) {
-            if (empty($image['url'])) {
-                $stats['failed_images']++;
-                continue;
-            }
-            
-            // Import with deduplication
-            $attachment_id = $this->media_deduplicator->import_media_without_duplication(
-                $image['url'],
-                $post_id,
-                'property_image'
-            );
-            
-            if ($attachment_id) {
-                $gallery_ids[] = $attachment_id;
-                $stats['downloaded_images']++;
-                
-                // Set as featured if specified
-                if (($image['is_featured'] ?? false) && !$featured_image_id) {
-                    $featured_image_id = $attachment_id;
-                }
-                
-                // Set first image as featured if no featured specified
-                if ($index === 0 && !$featured_image_id) {
-                    $featured_image_id = $attachment_id;
-                }
-            } else {
-                $stats['failed_images']++;
-            }
-        }
-        
-        // Set featured image
-        if ($featured_image_id) {
-            set_post_thumbnail($post_id, $featured_image_id);
-            $stats['featured_images_set'] = 1;
-        }
-        
-        // Set gallery for WpResidence
-        if (!empty($gallery_ids)) {
-            // Store as comma-separated string (will be fixed by gallery fixes)
-            update_post_meta($post_id, 'wpestate_property_gallery', implode(',', $gallery_ids));
-        }
-        
-        // Get deduplication statistics
-        $dedup_stats = $this->media_deduplicator->get_deduplication_stats();
-        $stats['deduplication_saves'] = $dedup_stats['duplicate_prevention_ratio'];
-        
-        $this->logger->log('🆕 Gallery processed with Media Deduplicator', 'info', [
-            'post_id' => $post_id,
-            'downloaded' => $stats['downloaded_images'],
-            'failed' => $stats['failed_images'],
-            'featured_set' => $stats['featured_images_set'] > 0,
-            'deduplication_ratio' => $stats['deduplication_saves'] . '%'
-        ]);
-        
-        return [
-            'success' => true,
-            'stats' => $stats
-        ];
-    }
 }