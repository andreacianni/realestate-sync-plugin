<?php
/**
 * RealEstate Sync Plugin - Main Admin Interface
 * 
 * Core admin interface controller - REFACTORED CLEAN VERSION
 *
 * @package RealEstateSync
 * @subpackage Admin
 * @since 1.2.0
 */

if (!defined('ABSPATH')) {
    exit;
}

class RealEstate_Sync_Admin {
    
    private $logger;
    private $plugin_slug = 'realestate-sync';
    
    public function __construct() {
        $this->logger = RealEstate_Sync_Logger::get_instance();
        $this->init_hooks();
        $this->load_admin_modules();
    }
    
    private function init_hooks() {
        add_action('admin_enqueue_scripts', array($this, 'enqueue_admin_assets'));
        add_action('wp_ajax_realestate_sync_manual_import', array($this, 'handle_manual_import'));
        add_action('wp_ajax_realestate_sync_test_connection', array($this, 'handle_test_connection'));
        add_action('wp_ajax_realestate_sync_save_settings', array($this, 'handle_save_settings'));
        add_action('wp_ajax_realestate_sync_get_progress', array($this, 'handle_get_progress'));
        add_action('wp_ajax_realestate_sync_get_logs', array($this, 'handle_get_logs'));
        add_action('wp_ajax_realestate_sync_download_logs', array($this, 'handle_download_logs'));
        add_action('wp_ajax_realestate_sync_clear_logs', array($this, 'handle_clear_logs'));
        add_action('wp_ajax_realestate_sync_system_check', array($this, 'handle_system_check'));
        add_action('wp_ajax_realestate_sync_toggle_automation', array($this, 'handle_toggle_automation'));
        add_action('wp_ajax_realestate_sync_force_database_creation', array($this, 'handle_force_database_creation'));
        add_action('wp_ajax_realestate_sync_create_properties_from_sample', array($this, 'handle_create_properties_from_sample'));
        
        // 🎯 NEW UPLOAD WORKFLOW AJAX ACTIONS
        add_action('wp_ajax_realestate_sync_process_test_file', array($this, 'handle_process_test_file'));
        add_action('wp_ajax_realestate_sync_cleanup_test_data', array($this, 'handle_cleanup_test_data'));
        
        // 🚀 FORCE PROCESSING MODE AJAX ACTIONS
        add_action('wp_ajax_realestate_sync_toggle_force_processing', array($this, 'handle_toggle_force_processing'));
    }
    
    /**
     * Handle toggle force processing mode AJAX
     */
    public function handle_toggle_force_processing() {
        check_ajax_referer('realestate_sync_nonce', 'nonce');
        
        if (!current_user_can('manage_options')) {
            wp_die('Unauthorized');
        }
        
        try {
            $current_state = get_option('realestate_sync_force_processing', false);
            $new_state = !$current_state;
            
            update_option('realestate_sync_force_processing', $new_state);
            
            $message = $new_state ? 
                '🚀 FORCE PROCESSING MODE ENABLED - bypassing change detection for debug' : 
                '🚫 FORCE PROCESSING MODE DISABLED - normal change detection active';
            
            $this->logger->log($message, 'info');
            
            wp_send_json_success(array(
                'enabled' => $new_state,
                'message' => $message
            ));
            
        } catch (Exception $e) {
            $this->logger->log('FORCE PROCESSING TOGGLE ERROR: ' . $e->getMessage(), 'error');
            wp_send_json_error('Errore toggle force processing: ' . $e->getMessage());
        }
    }
    
    private function load_admin_modules() {
        require_once plugin_dir_path(__FILE__) . 'class-realestate-sync-admin-comparison.php';
        require_once plugin_dir_path(__FILE__) . 'class-realestate-sync-admin-investigation.php';
        require_once plugin_dir_path(__FILE__) . 'class-realestate-sync-admin-testing.php';
    }
    
<<<<<<< HEAD
=======
    /**
     * Create properties directly in WordPress (bypass Import Engine)
     * METODO DIRETTO PER TESTING
     */
    private function create_properties_direct($xml_content) {
        $created_count = 0;
        
        try {
            // Parse XML
            $xml = simplexml_load_string($xml_content);
            if (!$xml) {
                throw new Exception('Invalid XML content');
            }
            
            // Process each property directly
            foreach ($xml->annuncio as $annuncio) {
                // Convert SimpleXML to array
                $property_data = $this->simplexml_to_array($annuncio);
                
                // Add required fields
                $property_data['id'] = (string)$annuncio->info->id;
                $property_data['comune_istat'] = (string)$annuncio->info->comune_istat;
                
                // Check province filter
                if (!$this->is_sample_property_valid($property_data)) {
                    continue;
                }
                
                // Create WordPress post directly
                $post_id = $this->create_wordpress_post_direct($property_data);
                
                if ($post_id) {
                    $created_count++;
                    $this->logger->log("DIRECT CREATE: Property {$property_data['id']} created as post {$post_id}", 'info');
                }
            }
            
        } catch (Exception $e) {
            $this->logger->log("DIRECT CREATE ERROR: " . $e->getMessage(), 'error');
            throw $e;
        }
        
        return $created_count;
    }
    
    /**
     * Create WordPress post directly
     */
    private function create_wordpress_post_direct($property_data) {
        // Basic post data
        $post_data = array(
            'post_type' => 'estate_property',
            'post_status' => 'publish',
            'post_author' => get_current_user_id(),
            'post_title' => $property_data['titolo'] ?? 'Proprietà Test',
            'post_content' => $property_data['descrizione'] ?? 'Descrizione proprietà di test',
            'post_excerpt' => 'Property di test generata automaticamente',
            'comment_status' => 'closed',
            'ping_status' => 'closed'
        );
        
        // Insert post
        $post_id = wp_insert_post($post_data, true);
        
        if (is_wp_error($post_id)) {
            $this->logger->log("DIRECT CREATE ERROR: " . $post_id->get_error_message(), 'error');
            return false;
        }
        
        // Add basic meta fields
        update_post_meta($post_id, 'property_price', intval($property_data['prezzo'] ?? 0));
        update_post_meta($post_id, 'property_size', intval($property_data['superficie'] ?? 0));
        update_post_meta($post_id, 'property_bedrooms', intval($property_data['camere'] ?? 0));
        update_post_meta($post_id, 'property_bathrooms', intval($property_data['bagni'] ?? 0));
        update_post_meta($post_id, 'property_city', $property_data['comune'] ?? '');
        update_post_meta($post_id, 'property_state', $property_data['provincia'] ?? '');
        update_post_meta($post_id, 'property_import_source', 'TEST_SAMPLE');
        update_post_meta($post_id, 'property_import_id', $property_data['id']);
        update_post_meta($post_id, 'property_import_date', current_time('mysql'));
        
        // Set property category
        $tipologia = intval($property_data['tipologia'] ?? 11);
        $category_name = $this->get_category_by_tipologia($tipologia);
        if ($category_name) {
            wp_set_post_terms($post_id, array($category_name), 'property_category');
        }
        
        // Set city taxonomy
        if (!empty($property_data['comune'])) {
            wp_set_post_terms($post_id, array($property_data['comune']), 'property_city');
        }
        
        return $post_id;
    }
    
    /**
     * Helper methods for direct creation
     */
    private function simplexml_to_array($xml) {
        return json_decode(json_encode($xml), true);
    }
    
    private function is_sample_property_valid($property_data) {
        $comune_istat = $property_data['comune_istat'] ?? '';
        
        // Check TN/BZ
        $is_trento = (substr($comune_istat, 0, 3) === '022');
        $is_bolzano = (substr($comune_istat, 0, 3) === '021');
        
        return ($is_trento || $is_bolzano);
    }
    
    private function get_category_by_tipologia($tipologia) {
        $categories = array(
            1 => 'Ville Singole e a Schiera',
            11 => 'Appartamenti', 
            18 => 'Ville Singole e a Schiera'
        );
        
        return $categories[$tipologia] ?? 'Appartamenti';
    }
    
    /**
     * Add admin menu
     */
>>>>>>> d38bae5c
    public function add_admin_menu() {
        add_submenu_page('tools.php', 'RealEstate Sync', 'RealEstate Sync', 'manage_options', $this->plugin_slug, array($this, 'display_admin_page'));
    }
    
    public function enqueue_admin_assets($hook) {
        if ($hook !== 'tools_page_' . $this->plugin_slug) return;
        
        wp_enqueue_script('realestate-sync-admin', plugin_dir_url(__FILE__) . '../admin/assets/admin.js', array('jquery'), '1.2.0', true);
        wp_enqueue_style('realestate-sync-admin', plugin_dir_url(__FILE__) . '../admin/assets/admin.css', array(), '1.2.0');
        wp_localize_script('realestate-sync-admin', 'realestateSync', array(
            'ajax_url' => admin_url('admin-ajax.php'),
            'nonce' => wp_create_nonce('realestate_sync_nonce')
        ));
    }
    
    public function display_admin_page() {
        $settings = get_option('realestate_sync_settings', array());
        $last_import = RealEstate_Sync_Import_Engine::get_last_import_results();
        $tracking_stats = $this->get_tracking_statistics();
        $next_scheduled = wp_next_scheduled('realestate_sync_daily_import');
        include plugin_dir_path(__FILE__) . '../admin/views/dashboard.php';
    }
    
    public function handle_manual_import() {
        check_ajax_referer('realestate_sync_nonce', 'nonce');
        if (!current_user_can('manage_options')) wp_die('Unauthorized');
        
        try {
            $settings = array(
                'xml_url' => 'https://www.gestionaleimmobiliare.it/export/xml/trentinoimmobiliare_it/export_gi_full_merge_multilevel.xml.tar.gz',
                'username' => 'trentinoimmobiliare_it',
                'password' => 'dget6g52'
            );
            
            $downloader = new RealEstate_Sync_XML_Downloader();
            $xml_file = $downloader->download_xml($settings['xml_url'], $settings['username'], $settings['password']);
            
            if (!$xml_file) throw new Exception('Impossibile scaricare il file XML');
            
            $import_engine = new RealEstate_Sync_Import_Engine();
            $import_engine->configure($settings);
            $results = $import_engine->execute_chunked_import($xml_file);
            
            if (file_exists($xml_file)) unlink($xml_file);
            
            wp_send_json_success(array('message' => 'Import completato con successo', 'results' => $results));
        } catch (Exception $e) {
            $this->logger->log("Manual import failed: " . $e->getMessage(), 'error');
            wp_send_json_error($e->getMessage());
        }
    }
    
    public function handle_test_connection() {
        check_ajax_referer('realestate_sync_nonce', 'nonce');
        if (!current_user_can('manage_options')) wp_die('Unauthorized');
        
        $url = 'https://www.gestionaleimmobiliare.it/export/xml/trentinoimmobiliare_it/export_gi_full_merge_multilevel.xml.tar.gz';
        $username = 'trentinoimmobiliare_it';
        $password = 'dget6g52';
        
        $downloader = new RealEstate_Sync_XML_Downloader();
        $result = $downloader->test_connection($url, $username, $password);
        
        $result['success'] ? wp_send_json_success($result) : wp_send_json_error($result);
    }
    
    public function handle_save_settings() {
        check_ajax_referer('realestate_sync_nonce', 'nonce');
        if (!current_user_can('manage_options')) wp_die('Unauthorized');
        
        $settings = array(
            'xml_url' => sanitize_url($_POST['xml_url'] ?? ''),
            'username' => sanitize_text_field($_POST['username'] ?? ''),
            'password' => sanitize_text_field($_POST['password'] ?? ''),
            'enabled_provinces' => isset($_POST['enabled_provinces']) ? array_map('sanitize_text_field', $_POST['enabled_provinces']) : array(),
            'chunk_size' => isset($_POST['chunk_size']) ? intval($_POST['chunk_size']) : 50
        );
        
        $result = update_option('realestate_sync_settings', $settings);
        $result !== false ? wp_send_json_success('Impostazioni salvate') : wp_send_json_error('Errore salvataggio');
    }
    
    public function handle_get_progress() {
        check_ajax_referer('realestate_sync_nonce', 'nonce');
        $progress = RealEstate_Sync_Import_Engine::get_current_progress();
        $progress ? wp_send_json_success($progress) : wp_send_json_error('Nessun import in corso');
    }
    
    private function get_tracking_statistics() {
        $tracking_manager = new RealEstate_Sync_Tracking_Manager();
        return $tracking_manager->get_import_statistics();
    }
    
    public function handle_get_logs() {
        check_ajax_referer('realestate_sync_nonce', 'nonce');
        if (!current_user_can('manage_options')) wp_die('Unauthorized');
        
        $logs = $this->logger->get_recent_logs(100);
        if ($logs && is_array($logs)) {
            $formatted_logs = array();
            foreach ($logs as $log) {
                $formatted_logs[] = is_array($log) ? 
                    '[' . $log['timestamp'] . '] [' . strtoupper($log['level']) . '] ' . $log['message'] : $log;
            }
            wp_send_json_success(array('logs' => implode("\n", $formatted_logs)));
        } else {
            wp_send_json_success(array('logs' => 'Nessun log disponibile'));
        }
    }
    
    public function handle_download_logs() {
        check_ajax_referer('realestate_sync_nonce', 'nonce');
        if (!current_user_can('manage_options')) wp_die('Unauthorized');
        
        $logs = $this->logger->get_recent_logs(1000);
        $filename = 'realestate-sync-logs-' . date('Y-m-d-H-i-s') . '.txt';
        
        header('Content-Type: text/plain');
        header('Content-Disposition: attachment; filename="' . $filename . '"');
        echo implode("\n", $logs);
        exit;
    }
    
    public function handle_clear_logs() {
        check_ajax_referer('realestate_sync_nonce', 'nonce');
        if (!current_user_can('manage_options')) wp_die('Unauthorized');
        
        $result = $this->logger->clear_logs();
        $result ? wp_send_json_success('Log cancellati') : wp_send_json_error('Errore cancellazione log');
    }
    
    public function handle_system_check() {
        check_ajax_referer('realestate_sync_nonce', 'nonce');
        if (!current_user_can('manage_options')) wp_die('Unauthorized');
        
        $checks = array(
            'PHP Version' => PHP_VERSION,
            'WordPress Version' => get_bloginfo('version'),
            'Memory Limit' => ini_get('memory_limit'),
            'cURL Extension' => function_exists('curl_init') ? 'Available' : 'Missing'
        );
        
        $html = '<table class="rs-form-table">';
        foreach ($checks as $check => $value) {
            $html .= "<tr><th>$check</th><td>$value</td></tr>";
        }
        $html .= '</table>';
        
        wp_send_json_success(array('html' => $html));
    }
    
    public function handle_toggle_automation() {
        check_ajax_referer('realestate_sync_nonce', 'nonce');
        if (!current_user_can('manage_options')) wp_die('Unauthorized');
        
        $cron_manager = new RealEstate_Sync_Cron_Manager();
        $message = $cron_manager->is_scheduled() ? 
            ($cron_manager->unschedule_cron_jobs() ? 'Automazione disabilitata' : 'Errore disabilitazione') :
            ($cron_manager->schedule_cron_jobs() ? 'Automazione abilitata' : 'Errore abilitazione');
            
        wp_send_json_success($message);
    }
    
    public function handle_force_database_creation() {
        check_ajax_referer('realestate_sync_nonce', 'nonce');
        if (!current_user_can('manage_options')) wp_die('Unauthorized');
        
        global $wpdb;
        $table_name = $wpdb->prefix . 'realestate_sync_tracking';
        $charset_collate = $wpdb->get_charset_collate();
        
        $wpdb->query("DROP TABLE IF EXISTS $table_name");
        
        $sql = "CREATE TABLE $table_name (
            id mediumint(9) NOT NULL AUTO_INCREMENT,
            property_id varchar(50) NOT NULL,
            property_hash varchar(32) NOT NULL,
            wp_post_id bigint(20) DEFAULT NULL,
            last_import_date datetime DEFAULT NULL,
            import_count int(11) DEFAULT 0,
            status varchar(20) DEFAULT 'active',
            created_date datetime DEFAULT CURRENT_TIMESTAMP,
            updated_date datetime DEFAULT CURRENT_TIMESTAMP ON UPDATE CURRENT_TIMESTAMP,
            PRIMARY KEY (id),
            UNIQUE KEY property_id (property_id)
        ) $charset_collate;";
        
        require_once(ABSPATH . 'wp-admin/includes/upgrade.php');
        dbDelta($sql);
        
        $table_exists = $wpdb->get_var("SHOW TABLES LIKE '$table_name'") === $table_name;
        
        if ($table_exists) {
            wp_send_json_success(array('message' => 'Tabella database creata con successo!'));
        } else {
            wp_send_json_error(array('message' => 'Errore nella creazione tabella'));
        }
    }
    
    public function handle_create_properties_from_sample() {
        check_ajax_referer('realestate_sync_nonce', 'nonce');
        if (!current_user_can('manage_options')) wp_die('Unauthorized');
        
        try {
            // Path to sample XML file with agencies
            $sample_xml_path = 'C:\\Users\\Andrea\\OneDrive\\Lavori\\novacom\\Trentino-immobiliare\\lavoro\\sample-con-agenzie.xml';
            
            if (!file_exists($sample_xml_path)) {
                throw new Exception('Sample XML file not found: ' . $sample_xml_path);
            }
            
            $this->logger->log("Starting test import with sample XML: $sample_xml_path", 'info');
            
            // Configure import engine for test
            $import_engine = new RealEstate_Sync_Import_Engine();
            $import_engine->configure(array(
                'chunk_size' => 10,
                'enabled_provinces' => array('TN', 'BZ'),
                'cleanup_deleted_posts' => false
            ));
            
            // Execute import with sample XML
            $results = $import_engine->execute_chunked_import($sample_xml_path);
            
            // Format results for display
            $summary = sprintf(
                'Sample import completed! Agencies: %d, Properties: %d, Links: %d',
                $results['statistics']['new_agencies'] ?? 0,
                $results['statistics']['new_properties'] ?? 0,
                $results['statistics']['property_agent_links'] ?? 0
            );
            
            wp_send_json_success(array(
                'message' => 'Sample properties created successfully!',
                'summary' => $summary,
                'results' => $results
            ));
            
        } catch (Exception $e) {
<<<<<<< HEAD
            $this->logger->log("Sample import failed: " . $e->getMessage(), 'error');
            wp_send_json_error($e->getMessage());
=======
            $this->logger->log("SAMPLE XML ERROR: " . $e->getMessage(), 'error');
            wp_send_json_error('Errore generazione XML: ' . $e->getMessage());
        }
    }
    
    /**
     * Handle validate mapping AJAX
     */
    public function handle_validate_mapping() {
        check_ajax_referer('realestate_sync_nonce', 'nonce');
        
        if (!current_user_can('manage_options')) {
            wp_die('Unauthorized');
        }
        
        try {
            $validation_results = $this->validate_mapping_system();
            
            $this->logger->log("MAPPING VALIDATION: Completed with score {$validation_results['overall_score']}%", 'info');
            
            wp_send_json_success($validation_results);
            
        } catch (Exception $e) {
            $this->logger->log("MAPPING VALIDATION ERROR: " . $e->getMessage(), 'error');
            wp_send_json_error('Errore validazione mapping: ' . $e->getMessage());
        }
    }
    
    /**
     * Generate sample XML for testing - FIXED STRUCTURE
     */
    private function generate_sample_xml() {
        $xml = '<?xml version="1.0" encoding="UTF-8"?>' . "\n";
        $xml .= '<dataset>' . "\n";
        
        // Sample property 1 - TN
        $xml .= '  <annuncio>' . "\n";
        $xml .= '    <agenzia>' . "\n";
        $xml .= '      <id>7512</id>' . "\n";
        $xml .= '      <ragione_sociale><![CDATA[Test Agency Trento]]></ragione_sociale>' . "\n";
        $xml .= '      <provincia>Trento</provincia>' . "\n";
        $xml .= '    </agenzia>' . "\n";
        $xml .= '    <info>' . "\n";
        $xml .= '      <id>TEST001</id>' . "\n";
        $xml .= '      <title><![CDATA[Appartamento Test Trento]]></title>' . "\n";
        $xml .= '      <description><![CDATA[Appartamento di test per validazione mapping]]></description>' . "\n";
        $xml .= '      <price>250000</price>' . "\n";
        $xml .= '      <mq>85</mq>' . "\n";
        $xml .= '      <categorie_id>11</categorie_id>' . "\n";
        $xml .= '      <comune_istat>022205</comune_istat>' . "\n";
        $xml .= '      <indirizzo><![CDATA[Via Test]]></indirizzo>' . "\n";
        $xml .= '    </info>' . "\n";
        $xml .= '    <info_inserite>' . "\n";
        $xml .= '      <info id="1"><valore_assegnato>2</valore_assegnato></info>' . "\n"; // bagni
        $xml .= '      <info id="2"><valore_assegnato>3</valore_assegnato></info>' . "\n"; // camere
        $xml .= '    </info_inserite>' . "\n";
        $xml .= '  </annuncio>' . "\n";
        
        // Sample property 2 - BZ
        $xml .= '  <annuncio>' . "\n";
        $xml .= '    <agenzia>' . "\n";
        $xml .= '      <id>7531</id>' . "\n";
        $xml .= '      <ragione_sociale><![CDATA[Test Agency Bolzano]]></ragione_sociale>' . "\n";
        $xml .= '      <provincia>Bolzano</provincia>' . "\n";
        $xml .= '    </agenzia>' . "\n";
        $xml .= '    <info>' . "\n";
        $xml .= '      <id>TEST002</id>' . "\n";
        $xml .= '      <title><![CDATA[Villa Test Bolzano]]></title>' . "\n";
        $xml .= '      <description><![CDATA[Villa di test per validazione mapping]]></description>' . "\n";
        $xml .= '      <price>450000</price>' . "\n";
        $xml .= '      <mq>150</mq>' . "\n";
        $xml .= '      <categorie_id>18</categorie_id>' . "\n";
        $xml .= '      <comune_istat>021008</comune_istat>' . "\n";
        $xml .= '      <indirizzo><![CDATA[Via Dolomiti]]></indirizzo>' . "\n";
        $xml .= '    </info>' . "\n";
        $xml .= '    <info_inserite>' . "\n";
        $xml .= '      <info id="1"><valore_assegnato>3</valore_assegnato></info>' . "\n"; // bagni
        $xml .= '      <info id="2"><valore_assegnato>4</valore_assegnato></info>' . "\n"; // camere
        $xml .= '    </info_inserite>' . "\n";
        $xml .= '  </annuncio>' . "\n";
        
        // Sample property 3 - TN (different category)
        $xml .= '  <annuncio>' . "\n";
        $xml .= '    <agenzia>' . "\n";
        $xml .= '      <id>7512</id>' . "\n";
        $xml .= '      <ragione_sociale><![CDATA[Test Agency Rovereto]]></ragione_sociale>' . "\n";
        $xml .= '      <provincia>Trento</provincia>' . "\n";
        $xml .= '    </agenzia>' . "\n";
        $xml .= '    <info>' . "\n";
        $xml .= '      <id>TEST003</id>' . "\n";
        $xml .= '      <title><![CDATA[Casa Singola Test]]></title>' . "\n";
        $xml .= '      <description><![CDATA[Casa singola di test]]></description>' . "\n";
        $xml .= '      <price>320000</price>' . "\n";
        $xml .= '      <mq>120</mq>' . "\n";
        $xml .= '      <categorie_id>1</categorie_id>' . "\n";
        $xml .= '      <comune_istat>022178</comune_istat>' . "\n";
        $xml .= '      <indirizzo><![CDATA[Via Roma]]></indirizzo>' . "\n";
        $xml .= '    </info>' . "\n";
        $xml .= '    <info_inserite>' . "\n";
        $xml .= '      <info id="1"><valore_assegnato>2</valore_assegnato></info>' . "\n"; // bagni
        $xml .= '      <info id="2"><valore_assegnato>4</valore_assegnato></info>' . "\n"; // camere
        $xml .= '    </info_inserite>' . "\n";
        $xml .= '  </annuncio>' . "\n";
        
        $xml .= '</dataset>';
        
        return $xml;
    }
    
    /**
     * Generate sample v3.0 data - Complete structure with all Property Mapper v3.0 sections
     */
    private function generate_sample_v3_data() {
        return [
            // Sample 1: Attico Trento with complete v3.0 structure
            [
                'id' => 'SAMPLE001',
                'categorie_id' => 12, // Attico
                'price' => 650000,
                'mq' => 140,
                'indirizzo' => 'Via Roma',
                'civico' => '45',
                'comune_istat' => '022205', // Trento
                'latitude' => 46.0748,
                'longitude' => 11.1217,
                'description' => 'Splendido attico nel centro storico di Trento con vista panoramica sulle montagne. Completamente ristrutturato con finiture di pregio.',
                'abstract' => 'Attico di prestigio in centro Trento',
                'seo_title' => 'Attico di lusso in centro Trento con vista panoramica',
                'info_inserite' => [
                    1 => 2,   // 2 bagni
                    2 => 3,   // 3 camere
                    65 => 5,  // 5 locali
                    66 => 1,  // Con piscina
                    17 => 1,  // Con giardino
                    62 => 5,  // Vista panoramica eccellente
                    13 => 1,  // Ascensore
                    14 => 1,  // Aria condizionata
                    15 => 1,  // Arredato
                    33 => 3,  // Piano 3
                    55 => 3,  // Classe energetica B
                    9 => 1,   // Vendita
                    23 => 1,  // Allarme
                    46 => 1   // Camino
                ],
                'dati_inseriti' => [
                    20 => 150, // Superficie commerciale
                    21 => 140, // Superficie utile
                    4 => 30,   // MQ giardino
                    6 => 3.20  // Altezza piano
                ],
                'file_allegati' => [
                    ['url' => 'https://images.gestionaleimmobiliare.it/foto/annunci/080626/11484/800x800/000__foto__025.jpg', 'type' => 'image'],
                    ['url' => 'https://images.gestionaleimmobiliare.it/foto/annunci/080626/11484/800x800/001__foto__029.jpg', 'type' => 'image'],
                    ['url' => 'https://images.gestionaleimmobiliare.it/foto/annunci/080626/11484/800x800/002__cam00257.jpg', 'type' => 'image'],
                    ['url' => 'https://images.gestionaleimmobiliare.it/foto/annunci/250408/4476337/800x800/planimetria.jpg', 'type' => 'planimetria']
                ],
                'catasto' => [
                    'destinazione_uso' => 'Residenziale',
                    'rendita_catastale' => '2450.80',
                    'foglio' => '15',
                    'particella' => '234',
                    'subalterno' => '12'
                ]
            ],
            
            // Sample 2: Villa Bolzano with different features
            [
                'id' => 'SAMPLE002',
                'categorie_id' => 18, // Villa
                'price' => 850000,
                'mq' => 220,
                'indirizzo' => 'Via Dolomiti',
                'civico' => '12',
                'comune_istat' => '021008', // Bolzano
                'latitude' => 46.4983,
                'longitude' => 11.3548,
                'description' => 'Villa di prestigio con ampio giardino e piscina. Immersa nel verde con vista sulle Dolomiti.',
                'abstract' => 'Villa con piscina e giardino a Bolzano',
                'seo_title' => 'Villa con piscina e vista Dolomiti - Bolzano',
                'info_inserite' => [
                    1 => 3,   // 3 bagni
                    2 => 4,   // 4 camere
                    65 => 8,  // 8 locali
                    66 => 1,  // Con piscina
                    17 => 1,  // Con giardino
                    62 => 4,  // Vista panoramica
                    36 => 1,  // Montagna
                    88 => 1,  // Domotica
                    90 => 1,  // Porta blindata
                    33 => 0,  // Piano terra
                    55 => 2,  // Classe energetica A
                    9 => 1,   // Vendita
                    5 => 1,   // Garage
                    21 => 1   // Riscaldamento a pavimento
                ],
                'dati_inseriti' => [
                    20 => 240, // Superficie commerciale
                    21 => 220, // Superficie utile
                    4 => 800,  // MQ giardino
                    6 => 3.50  // Altezza piano
                ],
                'file_allegati' => [
                    ['url' => 'https://images.gestionaleimmobiliare.it/foto/annunci/080626/11484/800x800/003__foto__002.jpg', 'type' => 'image'],
                    ['url' => 'https://images.gestionaleimmobiliare.it/foto/annunci/080626/11484/800x800/004__foto__010.jpg', 'type' => 'image'],
                    ['url' => 'https://images.gestionaleimmobiliare.it/foto/annunci/080626/11484/800x800/005__foto__011.jpg', 'type' => 'image'],
                    ['url' => 'https://images.gestionaleimmobiliare.it/foto/annunci/080626/11484/800x800/006__foto__008.jpg', 'type' => 'image'],
                    ['url' => 'https://images.gestionaleimmobiliare.it/foto/annunci/250408/4476296/800x800/044__Planimetria.png', 'type' => 'planimetria']
                ],
                'catasto' => [
                    'destinazione_uso' => 'Residenziale',
                    'rendita_catastale' => '3850.60',
                    'foglio' => '8',
                    'particella' => '156',
                    'subalterno' => '3'
                ]
            ],
            
            // Sample 3: Appartamento Rovereto for testing different scenarios
            [
                'id' => 'SAMPLE003',
                'categorie_id' => 11, // Appartamento
                'price' => 1200, // Affitto
                'mq' => 95,
                'indirizzo' => 'Corso Bettini',
                'civico' => '89',
                'comune_istat' => '022178', // Rovereto
                'latitude' => 45.8906,
                'longitude' => 11.0387,
                'description' => 'Appartamento moderno in affitto nel centro di Rovereto. Perfetto per giovani professionisti.',
                'abstract' => 'Appartamento moderno in affitto a Rovereto',
                'seo_title' => 'Appartamento in affitto centro Rovereto',
                'info_inserite' => [
                    1 => 1,   // 1 bagno
                    2 => 2,   // 2 camere
                    65 => 4,  // 4 locali
                    13 => 1,  // Ascensore
                    14 => 1,  // Aria condizionata
                    16 => 1,  // Riscaldamento autonomo
                    33 => 2,  // Piano 2
                    55 => 4,  // Classe energetica C
                    10 => 1,  // Affitto
                    25 => 1,  // Balcone
                    26 => 1   // Lavanderia
                ],
                'dati_inseriti' => [
                    20 => 100, // Superficie commerciale
                    21 => 95,  // Superficie utile
                    6 => 2.80  // Altezza piano
                ],
                'file_allegati' => [
                    ['url' => 'https://images.gestionaleimmobiliare.it/foto/annunci/080626/11484/800x800/006__foto__008.jpg', 'type' => 'image'],
                    ['url' => 'https://images.gestionaleimmobiliare.it/foto/annunci/080626/11484/800x800/007__foto__007.jpg', 'type' => 'image'],
                    ['url' => 'https://images.gestionaleimmobiliare.it/foto/annunci/250408/4476296/800x800/043__Planimetria-2.png', 'type' => 'planimetria']
                ],
                'catasto' => [
                    'destinazione_uso' => 'Residenziale',
                    'rendita_catastale' => '580.40',
                    'foglio' => '22',
                    'particella' => '89',
                    'subalterno' => '7'
                ]
            ]
        ];
    }
    
    /**
     * Validate mapping system
     */
    private function validate_mapping_system() {
        $tests = array();
        $total_score = 0;
        $max_score = 0;
        
        // Test 1: Check if mapper class exists
        $max_score += 20;
        if (class_exists('RealEstate_Sync_Property_Mapper')) {
            $tests[] = array(
                'name' => 'Property Mapper Class',
                'description' => 'Classe mapper esiste e caricabile',
                'passed' => true,
                'details' => 'RealEstate_Sync_Property_Mapper trovata'
            );
            $total_score += 20;
        } else {
            $tests[] = array(
                'name' => 'Property Mapper Class',
                'description' => 'Classe mapper mancante',
                'passed' => false,
                'details' => 'RealEstate_Sync_Property_Mapper non trovata'
            );
        }
        
        // Test 2: Check field mapping configuration
        $max_score += 20;
        $field_mapping_file = plugin_dir_path(__FILE__) . '../config/field-mapping.php';
        if (file_exists($field_mapping_file)) {
            $tests[] = array(
                'name' => 'Field Mapping Config',
                'description' => 'File di configurazione mapping campi',
                'passed' => true,
                'details' => 'field-mapping.php trovato'
            );
            $total_score += 20;
        } else {
            $tests[] = array(
                'name' => 'Field Mapping Config',
                'description' => 'File configurazione mapping mancante',
                'passed' => false,
                'details' => 'field-mapping.php non trovato'
            );
        }
        
        // Test 3: Check WpResidence compatibility
        $max_score += 20;
        $wp_theme = wp_get_theme();
        if ($wp_theme->get('Name') === 'WpResidence' || $wp_theme->get('Template') === 'wpresidence') {
            $tests[] = array(
                'name' => 'WpResidence Theme',
                'description' => 'Tema WpResidence attivo per compatibilità',
                'passed' => true,
                'details' => 'Tema WpResidence rilevato'
            );
            $total_score += 20;
        } else {
            $tests[] = array(
                'name' => 'WpResidence Theme',
                'description' => 'Tema WpResidence non attivo',
                'passed' => false,
                'details' => 'Tema corrente: ' . $wp_theme->get('Name')
            );
        }
        
        // Test 4: Check province filtering
        $max_score += 20;
        if (class_exists('RealEstate_Sync_Property_Mapper')) {
            $mapper = new RealEstate_Sync_Property_Mapper();
            if (method_exists($mapper, 'is_property_in_enabled_provinces')) {
                $tests[] = array(
                    'name' => 'Province Filtering',
                    'description' => 'Sistema filtro provincie implementato',
                    'passed' => true,
                    'details' => 'Metodo is_property_in_enabled_provinces trovato'
                );
                $total_score += 20;
            } else {
                $tests[] = array(
                    'name' => 'Province Filtering',
                    'description' => 'Sistema filtro provincie mancante',
                    'passed' => false,
                    'details' => 'Metodo is_property_in_enabled_provinces non trovato'
                );
            }
        }
        
        // Test 5: Database tracking table
        $max_score += 20;
        global $wpdb;
        $table_name = $wpdb->prefix . 'realestate_sync_tracking';
        $table_exists = $wpdb->get_var("SHOW TABLES LIKE '$table_name'") === $table_name;
        if ($table_exists) {
            $tests[] = array(
                'name' => 'Tracking Database',
                'description' => 'Tabella tracking per change detection',
                'passed' => true,
                'details' => 'Tabella realestate_sync_tracking esistente'
            );
            $total_score += 20;
        } else {
            $tests[] = array(
                'name' => 'Tracking Database',
                'description' => 'Tabella tracking mancante',
                'passed' => false,
                'details' => 'Tabella realestate_sync_tracking non trovata'
            );
        }
        
        // Calculate final score
        $overall_score = $max_score > 0 ? round(($total_score / $max_score) * 100) : 0;
        
        // Generate summary
        $passed_tests = count(array_filter($tests, function($test) { return $test['passed']; }));
        $total_tests = count($tests);
        
        if ($overall_score >= 80) {
            $summary = "Sistema mapping funzionante. {$passed_tests}/{$total_tests} test superati.";
        } elseif ($overall_score >= 60) {
            $summary = "Sistema mapping parzialmente funzionante. Alcuni problemi da risolvere.";
        } else {
            $summary = "Sistema mapping con problemi significativi. Richiede intervento.";
>>>>>>> d38bae5c
        }
    }
    
    // 🎯 NEW UPLOAD WORKFLOW HANDLERS
    
    /**
     * Handle process test file AJAX - NEW UPLOAD WORKFLOW
     */
    public function handle_process_test_file() {
        check_ajax_referer('realestate_sync_nonce', 'nonce');
        
        if (!current_user_can('manage_options')) {
            wp_die('Unauthorized');
        }
        
        try {
            // Check file upload
            if (!isset($_FILES['test_xml_file']) || $_FILES['test_xml_file']['error'] !== UPLOAD_ERR_OK) {
                throw new Exception('Errore nell\'upload del file XML');
            }
            
            $uploaded_file = $_FILES['test_xml_file'];
            $file_size = round($uploaded_file['size'] / 1024); // KB
            
            $this->logger->log("TEST UPLOAD: File {$uploaded_file['name']} ({$file_size}KB) uploaded", 'info');
            
            // Validate file type
            if (!in_array($uploaded_file['type'], array('text/xml', 'application/xml')) && 
                !preg_match('/\.xml$/i', $uploaded_file['name'])) {
                throw new Exception('File deve essere XML valido');
            }
            
            // Read XML content
            $xml_content = file_get_contents($uploaded_file['tmp_name']);
            if (!$xml_content) {
                throw new Exception('Impossibile leggere contenuto XML');
            }
            
            // Parse XML to count elements
            $xml = simplexml_load_string($xml_content);
            if (!$xml) {
                throw new Exception('XML non valido o malformato');
            }
            
            $properties_count = count($xml->annuncio ?? []);
            $agencies_count = count($xml->annuncio ?? []);
            
            $log_output = "[" . date('H:i:s') . "] File caricato: {$uploaded_file['name']} ({$file_size}KB)\n";
            $log_output .= "[" . date('H:i:s') . "] XML parsato: {$properties_count} properties, {$agencies_count} agenzie trovate\n";
            
            // Process with Import Engine + TEST FLAG
            $import_engine = new RealEstate_Sync_Import_Engine();
            $settings = get_option('realestate_sync_settings', array());
            $import_engine->configure($settings);
            
            // Create temp file
            $temp_file = wp_upload_dir()['basedir'] . '/realestate-test-' . time() . '.xml';
            file_put_contents($temp_file, $xml_content);
            
            // Execute import + DEBUG
            $results = $import_engine->execute_chunked_import($temp_file);
            
            // DEBUG: Log complete results structure
            $this->logger->log("DEBUG: Import Engine Results: " . print_r($results, true), 'info');
            $this->logger->log("DEBUG: Statistics: " . print_r($results['statistics'] ?? [], true), 'info');
            
            // Add test flag to all created properties
            $this->add_test_flag_to_recent_properties($results['properties_created'] ?? 0);
            
            // Cleanup temp file
            if (file_exists($temp_file)) {
                unlink($temp_file);
            }
            
            // Build detailed log - FIXED: Use correct Import Engine output structure
            $stats = $results['statistics'] ?? [];
            $log_output .= "[" . date('H:i:s') . "] Properties: " . ($stats['new_properties'] ?? 0) . " create, " . ($stats['updated_properties'] ?? 0) . " aggiornate\n";
            
            // 🏢 AGENCY STATS: Extract from WP Importer stats if available
            $agency_created = 0;
            $agency_updated = 0;
            if (isset($results['agency_stats'])) {
                $agency_created = $results['agency_stats']['created'] ?? 0;
                $agency_updated = $results['agency_stats']['updated'] ?? 0;
            }
            $log_output .= "[" . date('H:i:s') . "] Agenzie: {$agency_created} create, {$agency_updated} aggiornate\n";
            
            // Get real media stats from Import Engine if available
            $media_stats = $results['media_stats'] ?? null;
            if ($media_stats) {
                $media_new = $media_stats['new'] ?? 0;
                $media_existing = $media_stats['existing'] ?? 0;
            } else {
                $media_new = 0;
                $media_existing = 0;
            }
            $log_output .= "[" . date('H:i:s') . "] Media: {$media_new} nuove immagini importate, {$media_existing} immagini già esistenti\n";
            $log_output .= "[" . date('H:i:s') . "] COMPLETATO: Test import workflow\n";
            
            $this->logger->log("TEST WORKFLOW: Completed - Props: " . ($stats['new_properties'] ?? 0) . ", Agencies: {$agency_created}", 'info');
            
            wp_send_json_success(array(
                'properties_created' => $stats['new_properties'] ?? 0,
                'properties_updated' => $stats['updated_properties'] ?? 0,
                'agencies_created' => $agency_created,
                'agencies_updated' => $agency_updated,
                'media_new' => $media_new,
                'media_existing' => $media_existing,
                'log_output' => $log_output,
                'message' => 'Test import completato con successo!'
            ));
            
        } catch (Exception $e) {
            $this->logger->log("TEST UPLOAD ERROR: " . $e->getMessage(), 'error');
            wp_send_json_error('Errore nel processo test: ' . $e->getMessage());
        }
    }
    
    /**
     * Handle cleanup test data AJAX - SELECTIVE TEST DATA CLEANUP
     */
    public function handle_cleanup_test_data() {
        check_ajax_referer('realestate_sync_nonce', 'nonce');
        
        if (!current_user_can('manage_options')) {
            wp_die('Unauthorized');
        }
        
        global $wpdb;
        
        try {
            // Count test data before deletion
            $test_properties = $wpdb->get_var("
                SELECT COUNT(*) 
                FROM {$wpdb->posts} p 
                JOIN {$wpdb->postmeta} pm ON p.ID = pm.post_id 
                WHERE p.post_type = 'estate_property' 
                AND pm.meta_key = '_test_import' 
                AND pm.meta_value = '1'
            ");
            
            // Delete properties with _test_import flag
            $deleted_posts = $wpdb->query("
                DELETE p, pm, tr 
                FROM {$wpdb->posts} p 
                LEFT JOIN {$wpdb->postmeta} pm ON p.ID = pm.post_id 
                LEFT JOIN {$wpdb->term_relationships} tr ON p.ID = tr.object_id 
                WHERE p.ID IN (
                    SELECT post_id FROM (
                        SELECT post_id FROM {$wpdb->postmeta} 
                        WHERE meta_key = '_test_import' AND meta_value = '1'
                    ) AS test_posts
                )
            ");
            
            // Clean test tracking data
            $tracking_table = $wpdb->prefix . 'realestate_sync_tracking';
            $deleted_tracking = $wpdb->query("
                DELETE FROM $tracking_table 
                WHERE property_id LIKE 'TEST%' OR property_id LIKE 'SAMPLE%'
            ");
            
            // Count agencies (if using custom post type)
            $test_agencies = $wpdb->get_var("
                SELECT COUNT(*) 
                FROM {$wpdb->posts} p 
                JOIN {$wpdb->postmeta} pm ON p.ID = pm.post_id 
                WHERE p.post_type = 'estate_agent' 
                AND pm.meta_key = '_test_import' 
                AND pm.meta_value = '1'
            ");
            
            // Delete test agencies
            $deleted_agencies = $wpdb->query("
                DELETE p, pm 
                FROM {$wpdb->posts} p 
                LEFT JOIN {$wpdb->postmeta} pm ON p.ID = pm.post_id 
                WHERE p.post_type = 'estate_agent' 
                AND p.ID IN (
                    SELECT post_id FROM (
                        SELECT post_id FROM {$wpdb->postmeta} 
                        WHERE meta_key = '_test_import' AND meta_value = '1'
                    ) AS test_agents
                )
            ");
            
            $this->logger->log("CLEANUP TEST: Deleted {$test_properties} properties, {$test_agencies} agencies", 'info');
            
            wp_send_json_success(array(
                'properties_deleted' => intval($test_properties),
                'agencies_deleted' => intval($test_agencies),
                'tracking_deleted' => intval($deleted_tracking),
                'message' => "Cleanup test completato: {$test_properties} properties, {$test_agencies} agenzie"
            ));
            
        } catch (Exception $e) {
            $this->logger->log("CLEANUP TEST ERROR: " . $e->getMessage(), 'error');
            wp_send_json_error('Errore cleanup test data: ' . $e->getMessage());
        }
    }
    
    /**
     * Add test flag to recently created properties
     */
    private function add_test_flag_to_recent_properties($count) {
        if ($count <= 0) return;
        
        global $wpdb;
        
        // Get recently created properties (last 10 minutes)
        $recent_properties = $wpdb->get_results("
            SELECT ID FROM {$wpdb->posts} 
            WHERE post_type = 'estate_property' 
            AND post_date >= DATE_SUB(NOW(), INTERVAL 10 MINUTE)
            ORDER BY post_date DESC 
            LIMIT {$count}
        ");
        
        foreach ($recent_properties as $property) {
            update_post_meta($property->ID, '_test_import', '1');
        }
        
        $this->logger->log("TEST FLAG: Added test flag to {$count} recent properties", 'info');
    }
}

// Initialize admin class
new RealEstate_Sync_Admin();<|MERGE_RESOLUTION|>--- conflicted
+++ resolved
@@ -1,12 +1,13 @@
 <?php
 /**
- * RealEstate Sync Plugin - Main Admin Interface
+ * RealEstate Sync Plugin - Admin Interface
  * 
- * Core admin interface controller - REFACTORED CLEAN VERSION
+ * Main admin interface controller per gestione plugin.
+ * Single-page design con status dashboard e emergency import.
  *
  * @package RealEstateSync
  * @subpackage Admin
- * @since 1.2.0
+ * @since 0.9.0
  */
 
 if (!defined('ABSPATH')) {
@@ -15,16 +16,23 @@
 
 class RealEstate_Sync_Admin {
     
+    /**
+     * Logger instance
+     */
     private $logger;
+    
+    /**
+     * Plugin slug
+     */
     private $plugin_slug = 'realestate-sync';
     
+    /**
+     * Constructor
+     */
     public function __construct() {
         $this->logger = RealEstate_Sync_Logger::get_instance();
-        $this->init_hooks();
-        $this->load_admin_modules();
-    }
-    
-    private function init_hooks() {
+        
+        // Admin hooks - No menu registration (handled by main class)
         add_action('admin_enqueue_scripts', array($this, 'enqueue_admin_assets'));
         add_action('wp_ajax_realestate_sync_manual_import', array($this, 'handle_manual_import'));
         add_action('wp_ajax_realestate_sync_test_connection', array($this, 'handle_test_connection'));
@@ -36,6 +44,14 @@
         add_action('wp_ajax_realestate_sync_system_check', array($this, 'handle_system_check'));
         add_action('wp_ajax_realestate_sync_toggle_automation', array($this, 'handle_toggle_automation'));
         add_action('wp_ajax_realestate_sync_force_database_creation', array($this, 'handle_force_database_creation'));
+        
+        // 🆕 Testing & Development AJAX Actions
+        add_action('wp_ajax_realestate_sync_cleanup_properties', array($this, 'handle_cleanup_properties'));
+        add_action('wp_ajax_realestate_sync_reset_tracking', array($this, 'handle_reset_tracking'));
+        add_action('wp_ajax_realestate_sync_get_property_stats', array($this, 'handle_get_property_stats'));
+        add_action('wp_ajax_realestate_sync_import_test_file', array($this, 'handle_import_test_file'));
+        add_action('wp_ajax_realestate_sync_create_sample_xml', array($this, 'handle_create_sample_xml'));
+        add_action('wp_ajax_realestate_sync_validate_mapping', array($this, 'handle_validate_mapping'));
         add_action('wp_ajax_realestate_sync_create_properties_from_sample', array($this, 'handle_create_properties_from_sample'));
         
         // 🎯 NEW UPLOAD WORKFLOW AJAX ACTIONS
@@ -79,14 +95,91 @@
         }
     }
     
-    private function load_admin_modules() {
-        require_once plugin_dir_path(__FILE__) . 'class-realestate-sync-admin-comparison.php';
-        require_once plugin_dir_path(__FILE__) . 'class-realestate-sync-admin-investigation.php';
-        require_once plugin_dir_path(__FILE__) . 'class-realestate-sync-admin-testing.php';
-    }
-    
-<<<<<<< HEAD
-=======
+    /**
+     * Handle create properties from sample AJAX - UPGRADED TO v3.0
+     * TESTING COMPLETO CON PROPERTY MAPPER v3.0 + WP IMPORTER v3.0
+     */
+    public function handle_create_properties_from_sample() {
+        check_ajax_referer('realestate_sync_nonce', 'nonce');
+        
+        if (!current_user_can('manage_options')) {
+            wp_die('Unauthorized');
+        }
+        
+        try {
+            $this->logger->log('🧪 SAMPLE v3.0: Starting Property Mapper v3.0 + WP Importer v3.0 test', 'info');
+            
+            // 🧪 SAMPLE XML v3.0: Complete structure with all sections
+            $sample_xml_data = $this->generate_sample_v3_data();
+            
+            // 🔥 PROPERTY MAPPER v3.0: Use enhanced mapping
+            $property_mapper = new RealEstate_Sync_Property_Mapper();
+            $mapped_result = $property_mapper->map_properties($sample_xml_data);
+            
+            if (!$mapped_result['success'] || empty($mapped_result['properties'])) {
+                throw new Exception('Property Mapper v3.0 failed: ' . print_r($mapped_result, true));
+            }
+            
+            $this->logger->log('✅ PROPERTY MAPPER v3.0: Successfully mapped ' . count($mapped_result['properties']) . ' properties', 'info');
+            
+            // 🚀 WP IMPORTER v3.0: Use enhanced importer
+            $wp_importer = new RealEstate_Sync_WP_Importer();
+            
+            $created_count = 0;
+            $updated_count = 0;
+            $skipped_count = 0;
+            $features_created = 0;
+            $processing_details = [];
+            
+            foreach ($mapped_result['properties'] as $mapped_property) {
+                // 🎯 PROCESS WITH v3.0: Complete structure processing
+                $result = $wp_importer->process_property_v3($mapped_property);
+                
+                if ($result['success']) {
+                    $processing_details[] = [
+                        'import_id' => $mapped_property['source_data']['id'],
+                        'post_id' => $result['post_id'],
+                        'action' => $result['action'],
+                        'title' => $mapped_property['post_data']['post_title']
+                    ];
+                    
+                    if ($result['action'] === 'created') {
+                        $created_count++;
+                    } elseif ($result['action'] === 'updated') {
+                        $updated_count++;
+                    } else {
+                        $skipped_count++;
+                    }
+                    
+                    $this->logger->log('✅ WP IMPORTER v3.0: ' . ucfirst($result['action']) . ' property ' . $mapped_property['source_data']['id'] . ' → Post ' . $result['post_id'], 'info');
+                } else {
+                    $this->logger->log('❌ WP IMPORTER v3.0: Failed property ' . $mapped_property['source_data']['id'] . ': ' . $result['error'], 'error');
+                }
+            }
+            
+            // 📊 GET STATS FROM WP IMPORTER
+            $importer_stats = $wp_importer->get_stats();
+            $features_created = $importer_stats['created_terms'] ?? 0;
+            
+            $this->logger->log('🎆 SAMPLE v3.0 COMPLETE: Created=' . $created_count . ', Updated=' . $updated_count . ', Features=' . $features_created, 'info');
+            
+            wp_send_json_success([
+                'created_count' => $created_count,
+                'updated_count' => $updated_count,
+                'skipped_count' => $skipped_count,
+                'features_created' => $features_created,
+                'total_processed' => count($mapped_result['properties']),
+                'mapping_version' => '3.0',
+                'processing_details' => $processing_details,
+                'message' => "Property Mapper v3.0 Test Completato!🎉 Created: {$created_count}, Updated: {$updated_count}, Features: {$features_created}"
+            ]);
+            
+        } catch (Exception $e) {
+            $this->logger->log('🚨 SAMPLE v3.0 ERROR: ' . $e->getMessage(), 'error');
+            wp_send_json_error('Property Mapper v3.0 Test Failed: ' . $e->getMessage());
+        }
+    }
+    
     /**
      * Create properties directly in WordPress (bypass Import Engine)
      * METODO DIRETTO PER TESTING
@@ -212,110 +305,216 @@
     /**
      * Add admin menu
      */
->>>>>>> d38bae5c
     public function add_admin_menu() {
-        add_submenu_page('tools.php', 'RealEstate Sync', 'RealEstate Sync', 'manage_options', $this->plugin_slug, array($this, 'display_admin_page'));
-    }
-    
+        add_submenu_page(
+            'tools.php',
+            'RealEstate Sync',
+            'RealEstate Sync',
+            'manage_options',
+            $this->plugin_slug,
+            array($this, 'display_admin_page')
+        );
+    }
+    
+    /**
+     * Enqueue admin assets
+     */
     public function enqueue_admin_assets($hook) {
-        if ($hook !== 'tools_page_' . $this->plugin_slug) return;
-        
-        wp_enqueue_script('realestate-sync-admin', plugin_dir_url(__FILE__) . '../admin/assets/admin.js', array('jquery'), '1.2.0', true);
-        wp_enqueue_style('realestate-sync-admin', plugin_dir_url(__FILE__) . '../admin/assets/admin.css', array(), '1.2.0');
+        if ($hook !== 'tools_page_' . $this->plugin_slug) {
+            return;
+        }
+        
+        wp_enqueue_script(
+            'realestate-sync-admin',
+            plugin_dir_url(__FILE__) . '../admin/assets/admin.js',
+            array('jquery'),
+            '0.9.0',
+            true
+        );
+        
+        wp_enqueue_style(
+            'realestate-sync-admin',
+            plugin_dir_url(__FILE__) . '../admin/assets/admin.css',
+            array(),
+            '0.9.0'
+        );
+        
         wp_localize_script('realestate-sync-admin', 'realestateSync', array(
             'ajax_url' => admin_url('admin-ajax.php'),
-            'nonce' => wp_create_nonce('realestate_sync_nonce')
+            'nonce' => wp_create_nonce('realestate_sync_nonce'),
+            'strings' => array(
+                'importing' => 'Import in corso...',
+                'success' => 'Import completato con successo',
+                'error' => 'Errore durante l\'import',
+                'confirm_import' => 'Sei sicuro di voler avviare l\'import manuale?'
+            )
         ));
     }
     
+    /**
+     * Display admin page
+     */
     public function display_admin_page() {
         $settings = get_option('realestate_sync_settings', array());
         $last_import = RealEstate_Sync_Import_Engine::get_last_import_results();
         $tracking_stats = $this->get_tracking_statistics();
         $next_scheduled = wp_next_scheduled('realestate_sync_daily_import');
+        
         include plugin_dir_path(__FILE__) . '../admin/views/dashboard.php';
     }
     
+    /**
+     * Handle manual import AJAX
+     */
     public function handle_manual_import() {
         check_ajax_referer('realestate_sync_nonce', 'nonce');
-        if (!current_user_can('manage_options')) wp_die('Unauthorized');
+        
+        if (!current_user_can('manage_options')) {
+            wp_die('Unauthorized');
+        }
         
         try {
+            // 🔧 HARDCODE CREDENZIALI TEMPORANEO - BYPASS ADMIN INTERFACE
             $settings = array(
                 'xml_url' => 'https://www.gestionaleimmobiliare.it/export/xml/trentinoimmobiliare_it/export_gi_full_merge_multilevel.xml.tar.gz',
                 'username' => 'trentinoimmobiliare_it',
                 'password' => 'dget6g52'
             );
             
+            $this->logger->log('HARDCODE: Using hardcoded credentials for testing', 'info');
+            
+            // Download XML
             $downloader = new RealEstate_Sync_XML_Downloader();
             $xml_file = $downloader->download_xml($settings['xml_url'], $settings['username'], $settings['password']);
             
-            if (!$xml_file) throw new Exception('Impossibile scaricare il file XML');
-            
+            if (!$xml_file) {
+                throw new Exception('Impossibile scaricare il file XML');
+            }
+            
+            // Execute import
             $import_engine = new RealEstate_Sync_Import_Engine();
             $import_engine->configure($settings);
+            
             $results = $import_engine->execute_chunked_import($xml_file);
             
-            if (file_exists($xml_file)) unlink($xml_file);
-            
-            wp_send_json_success(array('message' => 'Import completato con successo', 'results' => $results));
+            // Cleanup
+            if (file_exists($xml_file)) {
+                unlink($xml_file);
+            }
+            
+            wp_send_json_success(array(
+                'message' => 'Import completato con successo',
+                'results' => $results
+            ));
+            
         } catch (Exception $e) {
             $this->logger->log("Manual import failed: " . $e->getMessage(), 'error');
             wp_send_json_error($e->getMessage());
         }
     }
     
+    /**
+     * Handle test connection AJAX
+     */
     public function handle_test_connection() {
         check_ajax_referer('realestate_sync_nonce', 'nonce');
-        if (!current_user_can('manage_options')) wp_die('Unauthorized');
-        
+        
+        if (!current_user_can('manage_options')) {
+            wp_die('Unauthorized');
+        }
+        
+        // 🔧 HARDCODE CREDENZIALI TEMPORANEO - BYPASS ADMIN INTERFACE
         $url = 'https://www.gestionaleimmobiliare.it/export/xml/trentinoimmobiliare_it/export_gi_full_merge_multilevel.xml.tar.gz';
         $username = 'trentinoimmobiliare_it';
         $password = 'dget6g52';
         
+        $this->logger->log('HARDCODE: Using hardcoded credentials for connection test', 'info');
+        
         $downloader = new RealEstate_Sync_XML_Downloader();
         $result = $downloader->test_connection($url, $username, $password);
         
-        $result['success'] ? wp_send_json_success($result) : wp_send_json_error($result);
-    }
-    
+        if ($result['success']) {
+            wp_send_json_success($result);
+        } else {
+            wp_send_json_error($result);
+        }
+    }
+    
+    /**
+     * Handle save settings AJAX
+     */
     public function handle_save_settings() {
         check_ajax_referer('realestate_sync_nonce', 'nonce');
-        if (!current_user_can('manage_options')) wp_die('Unauthorized');
+        
+        if (!current_user_can('manage_options')) {
+            wp_die('Unauthorized');
+        }
         
         $settings = array(
-            'xml_url' => sanitize_url($_POST['xml_url'] ?? ''),
-            'username' => sanitize_text_field($_POST['username'] ?? ''),
-            'password' => sanitize_text_field($_POST['password'] ?? ''),
+            'xml_url' => sanitize_url($_POST['xml_url']),
+            'username' => sanitize_text_field($_POST['username']),
+            'password' => sanitize_text_field($_POST['password']),
+            'notification_email' => sanitize_email($_POST['notification_email']),
             'enabled_provinces' => isset($_POST['enabled_provinces']) ? array_map('sanitize_text_field', $_POST['enabled_provinces']) : array(),
-            'chunk_size' => isset($_POST['chunk_size']) ? intval($_POST['chunk_size']) : 50
+            'chunk_size' => isset($_POST['chunk_size']) ? intval($_POST['chunk_size']) : 50,
+            'sleep_seconds' => isset($_POST['sleep_seconds']) ? intval($_POST['sleep_seconds']) : 2
         );
         
         $result = update_option('realestate_sync_settings', $settings);
-        $result !== false ? wp_send_json_success('Impostazioni salvate') : wp_send_json_error('Errore salvataggio');
-    }
-    
+        
+        if ($result !== false) {
+            $this->logger->log('Settings saved successfully', 'info');
+            wp_send_json_success('Impostazioni salvate con successo');
+        } else {
+            $this->logger->log('Failed to save settings', 'error');
+            wp_send_json_error('Errore nel salvataggio delle impostazioni');
+        }
+    }
+    
+    /**
+     * Handle get progress AJAX
+     */
     public function handle_get_progress() {
         check_ajax_referer('realestate_sync_nonce', 'nonce');
+        
         $progress = RealEstate_Sync_Import_Engine::get_current_progress();
-        $progress ? wp_send_json_success($progress) : wp_send_json_error('Nessun import in corso');
-    }
-    
+        
+        if ($progress) {
+            wp_send_json_success($progress);
+        } else {
+            wp_send_json_error('Nessun import in corso');
+        }
+    }
+    
+    /**
+     * Get tracking statistics
+     */
     private function get_tracking_statistics() {
         $tracking_manager = new RealEstate_Sync_Tracking_Manager();
         return $tracking_manager->get_import_statistics();
     }
     
+    /**
+     * Handle get logs AJAX - FIXED LOG DISPLAY
+     */
     public function handle_get_logs() {
         check_ajax_referer('realestate_sync_nonce', 'nonce');
-        if (!current_user_can('manage_options')) wp_die('Unauthorized');
+        
+        if (!current_user_can('manage_options')) {
+            wp_die('Unauthorized');
+        }
         
         $logs = $this->logger->get_recent_logs(100);
+        
         if ($logs && is_array($logs)) {
+            // Format logs correctly for display
             $formatted_logs = array();
             foreach ($logs as $log) {
-                $formatted_logs[] = is_array($log) ? 
-                    '[' . $log['timestamp'] . '] [' . strtoupper($log['level']) . '] ' . $log['message'] : $log;
+                if (is_array($log)) {
+                    $formatted_logs[] = '[' . $log['timestamp'] . '] [' . strtoupper($log['level']) . '] ' . $log['message'];
+                } else {
+                    $formatted_logs[] = $log;
+                }
             }
             wp_send_json_success(array('logs' => implode("\n", $formatted_logs)));
         } else {
@@ -323,69 +522,135 @@
         }
     }
     
+    /**
+     * Handle download logs AJAX
+     */
     public function handle_download_logs() {
         check_ajax_referer('realestate_sync_nonce', 'nonce');
-        if (!current_user_can('manage_options')) wp_die('Unauthorized');
+        
+        if (!current_user_can('manage_options')) {
+            wp_die('Unauthorized');
+        }
         
         $logs = $this->logger->get_recent_logs(1000);
         $filename = 'realestate-sync-logs-' . date('Y-m-d-H-i-s') . '.txt';
         
         header('Content-Type: text/plain');
         header('Content-Disposition: attachment; filename="' . $filename . '"');
+        header('Cache-Control: no-cache, must-revalidate');
+        header('Pragma: no-cache');
+        
         echo implode("\n", $logs);
         exit;
     }
     
+    /**
+     * Handle clear logs AJAX
+     */
     public function handle_clear_logs() {
         check_ajax_referer('realestate_sync_nonce', 'nonce');
-        if (!current_user_can('manage_options')) wp_die('Unauthorized');
+        
+        if (!current_user_can('manage_options')) {
+            wp_die('Unauthorized');
+        }
         
         $result = $this->logger->clear_logs();
-        $result ? wp_send_json_success('Log cancellati') : wp_send_json_error('Errore cancellazione log');
-    }
-    
+        
+        if ($result) {
+            wp_send_json_success('Log cancellati con successo');
+        } else {
+            wp_send_json_error('Errore nella cancellazione dei log');
+        }
+    }
+    
+    /**
+     * Handle system check AJAX
+     */
     public function handle_system_check() {
         check_ajax_referer('realestate_sync_nonce', 'nonce');
-        if (!current_user_can('manage_options')) wp_die('Unauthorized');
+        
+        if (!current_user_can('manage_options')) {
+            wp_die('Unauthorized');
+        }
         
         $checks = array(
-            'PHP Version' => PHP_VERSION,
-            'WordPress Version' => get_bloginfo('version'),
+            'PHP Version' => PHP_VERSION . ' (Required: 7.4+)',
+            'WordPress Version' => get_bloginfo('version') . ' (Required: 5.0+)',
             'Memory Limit' => ini_get('memory_limit'),
-            'cURL Extension' => function_exists('curl_init') ? 'Available' : 'Missing'
+            'Max Execution Time' => ini_get('max_execution_time') . ' seconds',
+            'Upload Max Filesize' => ini_get('upload_max_filesize'),
+            'cURL Extension' => function_exists('curl_init') ? 'Available' : 'Missing',
+            'SimpleXML Extension' => class_exists('SimpleXMLElement') ? 'Available' : 'Missing',
+            'Writable Logs Directory' => is_writable(REALESTATE_SYNC_PLUGIN_DIR . 'logs/') ? 'Yes' : 'No'
         );
         
         $html = '<table class="rs-form-table">';
         foreach ($checks as $check => $value) {
-            $html .= "<tr><th>$check</th><td>$value</td></tr>";
+            $status_class = 'rs-status-success';
+            if (strpos($value, 'Missing') !== false || strpos($value, 'No') !== false) {
+                $status_class = 'rs-status-error';
+            }
+            $html .= '<tr><th>' . $check . '</th><td><span class="rs-status-badge ' . $status_class . '">' . $value . '</span></td></tr>';
         }
         $html .= '</table>';
         
         wp_send_json_success(array('html' => $html));
     }
     
+    /**
+     * Handle toggle automation AJAX
+     */
     public function handle_toggle_automation() {
         check_ajax_referer('realestate_sync_nonce', 'nonce');
-        if (!current_user_can('manage_options')) wp_die('Unauthorized');
+        
+        if (!current_user_can('manage_options')) {
+            wp_die('Unauthorized');
+        }
         
         $cron_manager = new RealEstate_Sync_Cron_Manager();
-        $message = $cron_manager->is_scheduled() ? 
-            ($cron_manager->unschedule_cron_jobs() ? 'Automazione disabilitata' : 'Errore disabilitazione') :
-            ($cron_manager->schedule_cron_jobs() ? 'Automazione abilitata' : 'Errore abilitazione');
-            
-        wp_send_json_success($message);
-    }
-    
+        
+        if ($cron_manager->is_scheduled()) {
+            $cron_manager->unschedule_cron_jobs();
+            $result = true;
+            $message = $result ? 'Automazione disabilitata' : 'Errore nella disabilitazione';
+        } else {
+            $cron_manager->schedule_cron_jobs();
+            $result = true;
+            $message = $result ? 'Automazione abilitata' : 'Errore nell\'abilitazione';
+        }
+        
+        if ($result) {
+            wp_send_json_success($message);
+        } else {
+            wp_send_json_error($message);
+        }
+    }
+    
+    /**
+     * Handle force database creation AJAX
+     */
     public function handle_force_database_creation() {
         check_ajax_referer('realestate_sync_nonce', 'nonce');
-        if (!current_user_can('manage_options')) wp_die('Unauthorized');
+        
+        if (!current_user_can('manage_options')) {
+            wp_die('Unauthorized');
+        }
         
         global $wpdb;
+        
+        // FORCE DROP AND RECREATE with correct schema
+        $charset_collate = $wpdb->get_charset_collate();
         $table_name = $wpdb->prefix . 'realestate_sync_tracking';
-        $charset_collate = $wpdb->get_charset_collate();
-        
+        
+        // Check current table structure for debugging
+        $existing_structure = $wpdb->get_results("DESCRIBE $table_name", ARRAY_A);
+        $this->logger->log("FORCE: Current table structure before changes: " . print_r($existing_structure, true), 'debug');
+        
+        // First, drop existing table if it exists
         $wpdb->query("DROP TABLE IF EXISTS $table_name");
-        
+        $this->logger->log("FORCE: Dropped existing table $table_name", 'info');
+        
+        // Create table with CORRECT schema (last_import_date, not last_import)
         $sql = "CREATE TABLE $table_name (
             id mediumint(9) NOT NULL AUTO_INCREMENT,
             property_id varchar(50) NOT NULL,
@@ -394,68 +659,294 @@
             last_import_date datetime DEFAULT NULL,
             import_count int(11) DEFAULT 0,
             status varchar(20) DEFAULT 'active',
-            created_date datetime DEFAULT CURRENT_TIMESTAMP,
-            updated_date datetime DEFAULT CURRENT_TIMESTAMP ON UPDATE CURRENT_TIMESTAMP,
+            created_at datetime DEFAULT CURRENT_TIMESTAMP,
+            updated_at datetime DEFAULT CURRENT_TIMESTAMP ON UPDATE CURRENT_TIMESTAMP,
             PRIMARY KEY (id),
-            UNIQUE KEY property_id (property_id)
+            UNIQUE KEY property_id (property_id),
+            KEY property_hash (property_hash),
+            KEY wp_post_id (wp_post_id),
+            KEY status (status),
+            KEY last_import_date (last_import_date)
         ) $charset_collate;";
         
         require_once(ABSPATH . 'wp-admin/includes/upgrade.php');
-        dbDelta($sql);
-        
+        $result = dbDelta($sql);
+        
+        // Log the attempt
+        $this->logger->log("FORCE: Database table creation attempted: $table_name", 'info');
+        $this->logger->log("FORCE: dbDelta result: " . print_r($result, true), 'debug');
+        
+        // Check if table actually exists
         $table_exists = $wpdb->get_var("SHOW TABLES LIKE '$table_name'") === $table_name;
+        $this->logger->log("FORCE: Table exists after creation: " . ($table_exists ? 'YES' : 'NO'), 'info');
         
         if ($table_exists) {
-            wp_send_json_success(array('message' => 'Tabella database creata con successo!'));
+            // Get table structure to verify
+            $table_structure = $wpdb->get_results("DESCRIBE $table_name", ARRAY_A);
+            $this->logger->log("FORCE: Table structure: " . print_r($table_structure, true), 'debug');
+            
+            wp_send_json_success(array(
+                'message' => 'Tabella database creata con successo!',
+                'table_name' => $table_name,
+                'exists' => true,
+                'structure' => $table_structure
+            ));
         } else {
-            wp_send_json_error(array('message' => 'Errore nella creazione tabella'));
-        }
-    }
-    
-    public function handle_create_properties_from_sample() {
-        check_ajax_referer('realestate_sync_nonce', 'nonce');
-        if (!current_user_can('manage_options')) wp_die('Unauthorized');
+            $error = $wpdb->last_error ? $wpdb->last_error : 'Errore sconosciuto';
+            $this->logger->log("FORCE: Table creation failed. MySQL Error: $error", 'error');
+            
+            wp_send_json_error(array(
+                'message' => 'Errore nella creazione tabella: ' . $error,
+                'table_name' => $table_name,
+                'exists' => false,
+                'mysql_error' => $error
+            ));
+        }
+    }
+    
+    // 🆕 TESTING & DEVELOPMENT FUNCTIONS
+    
+    /**
+     * Handle cleanup properties AJAX
+     */
+    public function handle_cleanup_properties() {
+        check_ajax_referer('realestate_sync_nonce', 'nonce');
+        
+        if (!current_user_can('manage_options')) {
+            wp_die('Unauthorized');
+        }
+        
+        global $wpdb;
         
         try {
-            // Path to sample XML file with agencies
-            $sample_xml_path = 'C:\\Users\\Andrea\\OneDrive\\Lavori\\novacom\\Trentino-immobiliare\\lavoro\\sample-con-agenzie.xml';
-            
-            if (!file_exists($sample_xml_path)) {
-                throw new Exception('Sample XML file not found: ' . $sample_xml_path);
-            }
-            
-            $this->logger->log("Starting test import with sample XML: $sample_xml_path", 'info');
-            
-            // Configure import engine for test
+            // Count properties before deletion
+            $count_before = $wpdb->get_var("SELECT COUNT(*) FROM {$wpdb->posts} WHERE post_type = 'estate_property'");
+            
+            // Delete all estate_property posts and related data
+            $deleted_posts = $wpdb->query("
+                DELETE p, pm, tr 
+                FROM {$wpdb->posts} p 
+                LEFT JOIN {$wpdb->postmeta} pm ON p.ID = pm.post_id 
+                LEFT JOIN {$wpdb->term_relationships} tr ON p.ID = tr.object_id 
+                WHERE p.post_type = 'estate_property'
+            ");
+            
+            // Clean orphaned meta
+            $wpdb->query("DELETE FROM {$wpdb->postmeta} WHERE meta_key LIKE 'property_%'");
+            
+            // Count after deletion
+            $count_after = $wpdb->get_var("SELECT COUNT(*) FROM {$wpdb->posts} WHERE post_type = 'estate_property'");
+            
+            $this->logger->log("CLEANUP: Deleted {$count_before} properties. Remaining: {$count_after}", 'info');
+            
+            wp_send_json_success(array(
+                'deleted_count' => $count_before,
+                'remaining_count' => $count_after,
+                'message' => "Cancellate {$count_before} properties"
+            ));
+            
+        } catch (Exception $e) {
+            $this->logger->log("CLEANUP ERROR: " . $e->getMessage(), 'error');
+            wp_send_json_error('Errore durante cleanup: ' . $e->getMessage());
+        }
+    }
+    
+    /**
+     * Handle reset tracking AJAX
+     */
+    public function handle_reset_tracking() {
+        check_ajax_referer('realestate_sync_nonce', 'nonce');
+        
+        if (!current_user_can('manage_options')) {
+            wp_die('Unauthorized');
+        }
+        
+        global $wpdb;
+        
+        try {
+            $table_name = $wpdb->prefix . 'realestate_sync_tracking';
+            
+            // Count records before deletion
+            $count_before = $wpdb->get_var("SELECT COUNT(*) FROM $table_name");
+            
+            // Truncate tracking table
+            $result = $wpdb->query("TRUNCATE TABLE $table_name");
+            
+            if ($result !== false) {
+                $this->logger->log("RESET TRACKING: Cleared {$count_before} tracking records", 'info');
+                
+                wp_send_json_success(array(
+                    'cleared_records' => $count_before,
+                    'message' => "Reset tracking table: {$count_before} record eliminati"
+                ));
+            } else {
+                throw new Exception('Errore nel reset della tabella tracking');
+            }
+            
+        } catch (Exception $e) {
+            $this->logger->log("RESET TRACKING ERROR: " . $e->getMessage(), 'error');
+            wp_send_json_error('Errore reset tracking: ' . $e->getMessage());
+        }
+    }
+    
+    /**
+     * Handle get property stats AJAX
+     */
+    public function handle_get_property_stats() {
+        check_ajax_referer('realestate_sync_nonce', 'nonce');
+        
+        if (!current_user_can('manage_options')) {
+            wp_die('Unauthorized');
+        }
+        
+        global $wpdb;
+        
+        try {
+            // Total properties
+            $total_properties = $wpdb->get_var("SELECT COUNT(*) FROM {$wpdb->posts} WHERE post_type = 'estate_property' AND post_status = 'publish'");
+            
+            // Properties by category
+            $by_category = $wpdb->get_results("
+                SELECT tm.name as category, COUNT(*) as count
+                FROM {$wpdb->posts} p
+                JOIN {$wpdb->term_relationships} tr ON p.ID = tr.object_id
+                JOIN {$wpdb->term_taxonomy} tt ON tr.term_taxonomy_id = tt.term_taxonomy_id
+                JOIN {$wpdb->terms} tm ON tt.term_id = tm.term_id
+                WHERE p.post_type = 'estate_property' 
+                AND p.post_status = 'publish'
+                AND tt.taxonomy = 'property_category'
+                GROUP BY tm.term_id, tm.name
+                ORDER BY count DESC
+            ", ARRAY_A);
+            
+            $category_stats = array();
+            foreach ($by_category as $cat) {
+                $category_stats[$cat['category']] = intval($cat['count']);
+            }
+            
+            // Properties by province (from postmeta)
+            $by_province = $wpdb->get_results("
+                SELECT pm.meta_value as province, COUNT(*) as count
+                FROM {$wpdb->posts} p
+                JOIN {$wpdb->postmeta} pm ON p.ID = pm.post_id
+                WHERE p.post_type = 'estate_property' 
+                AND p.post_status = 'publish'
+                AND pm.meta_key = 'property_state'
+                AND pm.meta_value IN ('TN', 'BZ', 'Trento', 'Bolzano')
+                GROUP BY pm.meta_value
+                ORDER BY count DESC
+            ", ARRAY_A);
+            
+            $province_stats = array();
+            foreach ($by_province as $prov) {
+                $province_stats[$prov['province']] = intval($prov['count']);
+            }
+            
+            // Tracking info
+            $tracking_table = $wpdb->prefix . 'realestate_sync_tracking';
+            $tracked_count = $wpdb->get_var("SELECT COUNT(*) FROM $tracking_table");
+            $last_import = $wpdb->get_var("SELECT MAX(last_import_date) FROM $tracking_table");
+            
+            $stats = array(
+                'total_properties' => intval($total_properties),
+                'by_category' => $category_stats,
+                'by_province' => $province_stats,
+                'tracking_info' => array(
+                    'tracked_count' => intval($tracked_count),
+                    'last_import' => $last_import ? date('d/m/Y H:i', strtotime($last_import)) : null
+                )
+            );
+            
+            $this->logger->log("STATS: Retrieved property statistics", 'info');
+            wp_send_json_success($stats);
+            
+        } catch (Exception $e) {
+            $this->logger->log("STATS ERROR: " . $e->getMessage(), 'error');
+            wp_send_json_error('Errore nel recupero statistiche: ' . $e->getMessage());
+        }
+    }
+    
+    /**
+     * Handle import test file AJAX
+     */
+    public function handle_import_test_file() {
+        check_ajax_referer('realestate_sync_nonce', 'nonce');
+        
+        if (!current_user_can('manage_options')) {
+            wp_die('Unauthorized');
+        }
+        
+        try {
+            // Check file upload
+            if (!isset($_FILES['test_xml_file']) || $_FILES['test_xml_file']['error'] !== UPLOAD_ERR_OK) {
+                throw new Exception('Errore nell\'upload del file XML');
+            }
+            
+            $uploaded_file = $_FILES['test_xml_file'];
+            
+            // Validate file type
+            if (!in_array($uploaded_file['type'], array('text/xml', 'application/xml')) && 
+                !preg_match('/\.xml$/i', $uploaded_file['name'])) {
+                throw new Exception('File deve essere XML valido');
+            }
+            
+            // Move uploaded file to temp location
+            $temp_file = wp_upload_dir()['basedir'] . '/realestate-test-' . time() . '.xml';
+            
+            if (!move_uploaded_file($uploaded_file['tmp_name'], $temp_file)) {
+                throw new Exception('Errore nel salvataggio file temporaneo');
+            }
+            
+            // Import the test file
             $import_engine = new RealEstate_Sync_Import_Engine();
-            $import_engine->configure(array(
-                'chunk_size' => 10,
-                'enabled_provinces' => array('TN', 'BZ'),
-                'cleanup_deleted_posts' => false
+            $settings = get_option('realestate_sync_settings', array());
+            $import_engine->configure($settings);
+            
+            $results = $import_engine->execute_chunked_import($temp_file);
+            
+            // Cleanup temp file
+            if (file_exists($temp_file)) {
+                unlink($temp_file);
+            }
+            
+            $this->logger->log("TEST IMPORT: Imported {$results['properties_processed']} test properties", 'info');
+            
+            wp_send_json_success(array(
+                'imported_count' => $results['properties_processed'],
+                'created_count' => $results['properties_created'] ?? 0,
+                'updated_count' => $results['properties_updated'] ?? 0,
+                'message' => "Test import completato: {$results['properties_processed']} properties processate"
             ));
             
-            // Execute import with sample XML
-            $results = $import_engine->execute_chunked_import($sample_xml_path);
-            
-            // Format results for display
-            $summary = sprintf(
-                'Sample import completed! Agencies: %d, Properties: %d, Links: %d',
-                $results['statistics']['new_agencies'] ?? 0,
-                $results['statistics']['new_properties'] ?? 0,
-                $results['statistics']['property_agent_links'] ?? 0
-            );
+        } catch (Exception $e) {
+            $this->logger->log("TEST IMPORT ERROR: " . $e->getMessage(), 'error');
+            wp_send_json_error('Errore test import: ' . $e->getMessage());
+        }
+    }
+    
+    /**
+     * Handle create sample XML AJAX
+     */
+    public function handle_create_sample_xml() {
+        check_ajax_referer('realestate_sync_nonce', 'nonce');
+        
+        if (!current_user_can('manage_options')) {
+            wp_die('Unauthorized');
+        }
+        
+        try {
+            // Create sample XML with 3 test properties
+            $sample_xml = $this->generate_sample_xml();
+            
+            $this->logger->log("SAMPLE XML: Generated test XML with sample properties", 'info');
             
             wp_send_json_success(array(
-                'message' => 'Sample properties created successfully!',
-                'summary' => $summary,
-                'results' => $results
+                'xml_content' => $sample_xml,
+                'properties_count' => 3,
+                'message' => 'XML sample generato con 3 properties test'
             ));
             
         } catch (Exception $e) {
-<<<<<<< HEAD
-            $this->logger->log("Sample import failed: " . $e->getMessage(), 'error');
-            wp_send_json_error($e->getMessage());
-=======
             $this->logger->log("SAMPLE XML ERROR: " . $e->getMessage(), 'error');
             wp_send_json_error('Errore generazione XML: ' . $e->getMessage());
         }
@@ -845,8 +1336,15 @@
             $summary = "Sistema mapping parzialmente funzionante. Alcuni problemi da risolvere.";
         } else {
             $summary = "Sistema mapping con problemi significativi. Richiede intervento.";
->>>>>>> d38bae5c
-        }
+        }
+        
+        return array(
+            'overall_score' => $overall_score,
+            'summary' => $summary,
+            'tests' => $tests,
+            'passed_tests' => $passed_tests,
+            'total_tests' => $total_tests
+        );
     }
     
     // 🎯 NEW UPLOAD WORKFLOW HANDLERS
@@ -1072,5 +1570,5 @@
     }
 }
 
-// Initialize admin class
+// Initialize admin
 new RealEstate_Sync_Admin();